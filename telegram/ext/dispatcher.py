--- conflicted
+++ resolved
@@ -331,67 +331,6 @@
 
         """
 
-<<<<<<< HEAD
-        def persist_update(update):
-            """Persist a single update.
-
-            Args:
-            update (:class:`telegram.Update`):
-                The update to process.
-
-            """
-            if self.persistence and isinstance(update, Update):
-                if self.persistence.store_roles:
-                    try:
-                        self.persistence.update_roles(self.roles)
-                    except Exception as e:
-                        try:
-                            self.dispatch_error(update, e)
-                        except Exception:
-                            message = 'Saving roles raised an error and an ' \
-                                      'uncaught error was raised while handling ' \
-                                      'the error with an error_handler'
-                            self.logger.exception(message)
-                if self.persistence.store_bot_data:
-                    try:
-                        self.persistence.update_bot_data(self.bot_data)
-                    except Exception as e:
-                        try:
-                            self.dispatch_error(update, e)
-                        except Exception:
-                            message = 'Saving bot data raised an error and an ' \
-                                      'uncaught error was raised while handling ' \
-                                      'the error with an error_handler'
-                            self.logger.exception(message)
-                if self.persistence.store_chat_data and update.effective_chat:
-                    chat_id = update.effective_chat.id
-                    try:
-                        self.persistence.update_chat_data(chat_id,
-                                                          self.chat_data[chat_id])
-                    except Exception as e:
-                        try:
-                            self.dispatch_error(update, e)
-                        except Exception:
-                            message = 'Saving chat data raised an error and an ' \
-                                      'uncaught error was raised while handling ' \
-                                      'the error with an error_handler'
-                            self.logger.exception(message)
-                if self.persistence.store_user_data and update.effective_user:
-                    user_id = update.effective_user.id
-                    try:
-                        self.persistence.update_user_data(user_id,
-                                                          self.user_data[user_id])
-                    except Exception as e:
-                        try:
-                            self.dispatch_error(update, e)
-                        except Exception:
-                            message = 'Saving user data raised an error and an ' \
-                                      'uncaught error was raised while handling ' \
-                                      'the error with an error_handler'
-                            self.logger.exception(message)
-
-=======
->>>>>>> f379f54d
         # An error happened while polling
         if isinstance(update, TelegramError):
             try:
@@ -493,17 +432,9 @@
                 del self.handlers[group]
                 self.groups.remove(group)
 
-<<<<<<< HEAD
-    def update_persistence(self):
+    def update_persistence(self, update=None):
         """Update :attr:`user_data`, :attr:`chat_data`, :attr:`bot_data` and :attr:`roles` in
         :attr:`persistence`.
-        """
-        if self.persistence:
-            if self.persistence.store_roles:
-                self.persistence.update_roles(self.roles)
-=======
-    def update_persistence(self, update=None):
-        """Update :attr:`user_data`, :attr:`chat_data` and :attr:`bot_data` in :attr:`persistence`.
 
         Args:
         update (:class:`telegram.Update`, optional): The update to process. If passed, only the
@@ -523,7 +454,17 @@
                 else:
                     user_ids = []
 
->>>>>>> f379f54d
+            if self.persistence.store_roles:
+                try:
+                    self.persistence.update_roles(self.roles)
+                except Exception as e:
+                    try:
+                        self.dispatch_error(update, e)
+                    except Exception:
+                        message = 'Saving roles raised an error and an ' \
+                                  'uncaught error was raised while handling ' \
+                                  'the error with an error_handler'
+                        self.logger.exception(message)
             if self.persistence.store_bot_data:
                 try:
                     self.persistence.update_bot_data(self.bot_data)
